--- conflicted
+++ resolved
@@ -26,11 +26,7 @@
       in a tablet device running relatively old Android OS (version 4.x). The width of the container table in the web page is currently
       1280 pixels, therefore screens that have lower width resolution will not show the pages correctly.
       <BR><BR>
-<<<<<<< HEAD
-      In addition to own JavaScript code, two external JavaScript libraries have been utilized: the slider controls are from the 
-=======
       In addition to own JavaScript code, two external JavaScript libraries have been utilized: the slider controls are from the
->>>>>>> e007c453
       noUiSlider library ( https://refreshless.com/nouislider/ ) and the neat graphs are from the dyGraphs library ( http://dygraphs.com/ ).
       DyGraphs is used under the terms of the required MIT license. The sliders are currently not licensed in any way.
       <BR><BR>
@@ -63,11 +59,7 @@
   </TABLE>
 </FORM>
 <SCRIPT>
-<<<<<<< HEAD
-    // create links to all the tone stack pages to the top of the page 
-=======
     // create links to all the tone stack pages to the top of the page
->>>>>>> e007c453
     createLinks("linkDiv","INFO");
 </SCRIPT>
 </BODY>
