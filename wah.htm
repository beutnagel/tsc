--- conflicted
+++ resolved
@@ -52,123 +52,6 @@
       </TD>
       <TD align="right" valign="top" width="180" class="tonestack-values">
         <table class="tonestack-values-table">
-<<<<<<< HEAD
-                <thead>
-                    <tr>
-                        <th class="tonestack-value-th-part">Part</th>
-                        <th class="tonestack-value-th-value">Value</th>
-                        <th class="tonestack-value-th-unit"></th>
-                    </tr>
-                </thead>
-                <tbody>
-                    <tr>
-                        <td class="tonestack-value-label">RIN</td>
-                        <td class="tonestack-value-value"><INPUT type="text" name="RIN" id="id_RIN" size="7" readonly="readonly" style="text-align: right" class="tonestack-value-input"></td>
-                        <td class="tonestack-value-unit">&Omega;</td>
-                    </tr>
-                    <tr>
-                        <td class="tonestack-value-label">RC1</td>
-                        <td class="tonestack-value-value"><INPUT type="text" name="RC1" id="id_RC1" size="7" readonly="readonly" style="text-align: right" class="tonestack-value-input"></td>
-                        <td class="tonestack-value-unit">&Omega;</td>
-                    </tr>
-                    <tr>
-                        <td class="tonestack-value-label">RE1</td>
-                        <td class="tonestack-value-value"><INPUT type="text" name="RE1" id="id_RE1" size="7" readonly="readonly" style="text-align: right" class="tonestack-value-input"></td>
-                        <td class="tonestack-value-unit">&Omega;</td>
-                    </tr>
-                    <tr>
-                        <td class="tonestack-value-label">RE2</td>
-                        <td class="tonestack-value-value"><INPUT type="text" name="RE2" id="id_RE2" size="7" readonly="readonly" style="text-align: right" class="tonestack-value-input"></td>
-                        <td class="tonestack-value-unit">&Omega;</td>
-                    </tr>
-                    <tr>
-                        <td class="tonestack-value-label">RF</td>
-                        <td class="tonestack-value-value"><INPUT type="text" name="RF" id="id_RF" size="7" readonly="readonly" style="text-align: right" class="tonestack-value-input"></td>
-                        <td class="tonestack-value-unit">&Omega;</td>
-                    </tr>
-                    <tr>
-                        <td class="tonestack-value-label">RQ</td>
-                        <td class="tonestack-value-value"><INPUT type="text" name="RQ" id="id_RQ" size="7" readonly="readonly" style="text-align: right" class="tonestack-value-input"></td>
-                        <td class="tonestack-value-unit">&Omega;</td>
-                    </tr>
-                    <tr>
-                        <td class="tonestack-value-label">RW</td>
-                        <td class="tonestack-value-value"><INPUT type="text" name="RW" id="id_RW" size="7" readonly="readonly" style="text-align: right" class="tonestack-value-input"></td>
-                        <td class="tonestack-value-unit">&Omega;</td>
-                    </tr>
-                    <tr>
-                        <td class="tonestack-value-label">RB1</td>
-                        <td class="tonestack-value-value"><INPUT type="text" name="RB1" id="id_RB1" size="7" readonly="readonly" style="text-align: right" class="tonestack-value-input"></td>
-                        <td class="tonestack-value-unit">&Omega;</td>
-                    </tr>
-                    <tr>
-                        <td class="tonestack-value-label">RB12</td>
-                        <td class="tonestack-value-value"><INPUT type="text" name="RB12" id="id_RB12" size="7" readonly="readonly" style="text-align: right" class="tonestack-value-input"></td>
-                        <td class="tonestack-value-unit">&Omega;</td>
-                    </tr>
-                    <tr>
-                        <td class="tonestack-value-label">RB2</td>
-                        <td class="tonestack-value-value"><INPUT type="text" name="RB2" id="id_RB2" size="7" readonly="readonly" style="text-align: right" class="tonestack-value-input"></td>
-                        <td class="tonestack-value-unit">&Omega;</td>
-                    </tr>
-                    <tr>
-                        <td class="tonestack-value-label">CIN</td>
-                        <td class="tonestack-value-value"><INPUT type="text" name="CIN" id="id_CIN" size="7" readonly="readonly" style="text-align: right" class="tonestack-value-input"></td>
-                        <td class="tonestack-value-unit">pF</td>
-                    </tr>
-                    <tr>
-                        <td class="tonestack-value-label">CB1</td>
-                        <td class="tonestack-value-value"><INPUT type="text" name="CB1" id="id_CB1" size="7" readonly="readonly" style="text-align: right" class="tonestack-value-input"></td>
-                        <td class="tonestack-value-unit">pF</td>
-                    </tr>
-                    <tr>
-                        <td class="tonestack-value-label">C2</td>
-                        <td class="tonestack-value-value"><INPUT type="text" name="C2" id="id_C2" size="7" readonly="readonly" style="text-align: right" class="tonestack-value-input"></td>
-                        <td class="tonestack-value-unit">pF</td>
-                    </tr>
-                    <tr>
-                        <td class="tonestack-value-label">C3</td>
-                        <td class="tonestack-value-value"><INPUT type="text" name="C3" id="id_C3" size="7" readonly="readonly" style="text-align: right" class="tonestack-value-input"></td>
-                        <td class="tonestack-value-unit">pF</td>
-                    </tr>
-                    <tr>
-                        <td class="tonestack-value-label">C</td>
-                        <td class="tonestack-value-value"><INPUT type="text" name="C" id="id_C" size="7" readonly="readonly" style="text-align: right" class="tonestack-value-input"></td>
-                        <td class="tonestack-value-unit">pF</td>
-                    </tr>
-                    <tr>
-                        <td class="tonestack-value-label">L</td>
-                        <td class="tonestack-value-value"><INPUT type="text" name="L" id="id_L" size="7" readonly="readonly" style="text-align: right" class="tonestack-value-input"></td>
-                        <td class="tonestack-value-unit">mH</td>
-                    </tr>
-                    <tr>
-                        <td class="tonestack-value-label">&beta;1</td>
-                        <td class="tonestack-value-value"><INPUT type="text" name="B1" id="id_B1" size="7" readonly="readonly" style="text-align: right" class="tonestack-value-input"></td>
-                        <td class="tonestack-value-unit">-</td>
-                    </tr>
-                    <tr>
-                        <td class="tonestack-value-label">&beta;2</td>
-                        <td class="tonestack-value-value"><INPUT type="text" name="B2" id="id_B2" size="7" readonly="readonly" style="text-align: right" class="tonestack-value-input"></td>
-                        <td class="tonestack-value-unit">-</td>
-                    </tr>
-                </tbody>
-        </table>
-        <CENTER>
-        <INPUT type="button" name="edit" value="Edit" title="Edit values" id="id_edit" onclick="editValues();" class="tonestack-values-button">
-        <INPUT type="button" name="apply" value="Apply" title="Apply values" id="id_apply" onclick="applyValues();" class="tonestack-values-button">
-        <INPUT type="button" name="defaults" value="Default" title="Set default values" id="id_defaults" onclick="setDefaultValues();" class="tonestack-values-button">
-        </CENTER>
-      </TD>  
-      <TD rowspan="3" align="center" valign="top" width="700" class="tonestack-graph">
-        <div id="buttonContainer">
-            <INPUT type="button" name="Clear" value="Clear snapshots" id="id_clear" onclick="clearSnapshots();" class="tonestack-values-button" style="float: right;"> &nbsp;
-            <INPUT type="button" name="Snapshot" value="Take snapshot" id="id_snapshot" onclick="addSeries();" class="tonestack-values-button" style="float: right;"> &nbsp;
-            <INPUT type="button" name="Sweep" value="Sweep" id="id_sweep" onclick="sweepValues();" class="tonestack-values-button" style="float: right;">
-        </div>
-        <div id="graphContainer" class="tonestack-graph-container">
-            <DIV id="graph" style="height: 480px; width: 640px;"></DIV>
-            <DIV id="legendDiv" class="tonestack-graph-value"></DIV>
-=======
           <thead>
             <tr>
               <th class="tonestack-value-th-part">Part</th>
@@ -288,7 +171,6 @@
           <div id="graph" style="height: 480px; width: 640px;"></div>
           <div id="graph2" style="height: 480px; width: 640px; display:none;"></div>
           <div id="legendDiv" class="tonestack-graph-value"></div>
->>>>>>> e007c453
         </div>
       </TD>
     </TR>
@@ -296,15 +178,9 @@
       <TD colspan="2" class="tonestack-sliders" style="padding-bottom: 10px;">
         <BR>
         <SPAN id="label_RM" class="tonestack-slider-label">RW <select id="id_RM_pot" name="RM_pot" class="tonestack-select-pot" onchange="doCalc()">
-<<<<<<< HEAD
-                                                              <option value="Linear" selected="selected">Linear</option>
-                                                              <option value="LogA">LogA</option>
-                                                              <option value="LogB">LogB</option></select> 
-=======
           <option value="Linear" selected="selected">Linear</option>
           <option value="LogA">LogA</option>
           <option value="LogB">LogB</option></select>
->>>>>>> e007c453
         </SPAN>
         <DIV id="range_RM" class="tonestack-slider-input"></DIV>
         <SPAN id="value_RM" class="tonestack-slider-value"></SPAN><BR><BR><BR><BR>
@@ -319,11 +195,7 @@
   </TABLE>
 
 <SCRIPT>
-<<<<<<< HEAD
-    // create links to all the tone stack pages to the top of the page 
-=======
     // create links to all the tone stack pages to the top of the page
->>>>>>> e007c453
     createLinks("linkDiv","Wah");
 
     var VCC = 9;
@@ -354,18 +226,6 @@
     var RB12;
     var maxValue;
 
-<<<<<<< HEAD
-    var data = [];
-
-    // create sliders and save the div-element of the slider
-    var range_RM = createSlider('range_RM','value_RM');
-
-    // variable g will hold the graph object for synchronized updates
-    var g = null;
-
-    // data for frequency points is created here and saved to array X
-    X = createFrequencies(90,10,100000,1);
-=======
     // create sliders and save the div-element of the slider
     var range_RM = createSlider('range_RM','value_RM');
 
@@ -376,7 +236,6 @@
     var graph1 = new tscGraph(X, "frequency [Hz]", "amplitude [dB]", "Wah", 20);
     var graph2 = new tscGraph(X, "frequency [Hz]", "phase", "Wah", 0, "graph2");
     var currentGraph = graph1;
->>>>>>> e007c453
 
     // set the default values to the component variables and input fields
     setDefaultValues();
@@ -389,11 +248,7 @@
         RI      = parseInt(document.frm.RIN.value);
         RC1     = parseInt(document.frm.RC1.value);
         RE1     = parseInt(document.frm.RE1.value);
-<<<<<<< HEAD
-        RE2     = parseInt(document.frm.RE2.value); 
-=======
         RE2     = parseInt(document.frm.RE2.value);
->>>>>>> e007c453
         RQ      = parseInt(document.frm.RQ.value);
         RW      = parseInt(document.frm.RW.value);
         RF      = parseInt(document.frm.RF.value);
@@ -416,11 +271,7 @@
                 inputElements[i].style.backgroundColor = "#EBEBE4";
             }
         }
-<<<<<<< HEAD
-        
-=======
-
->>>>>>> e007c453
+
         // Evaluate biasing condition to find out the value for rpi1 and rpi2
         RL = 100*RQ/(100 + RQ);
         var OS = VCC + VBE2*(RC1/(RB2+(B2+1)*RE2)) - VBE1 - VBE1*(RC1+RB1)/RB12 - VBE1*(RB12+RB1)*RC1/((RB2 + (B2+1)*RE2)*RB12);
@@ -433,11 +284,7 @@
         var Ix = (IBQ1*(B1+1)*RE1 + IBQ1*(RL+RF) + VBE1)/RB12;
         var IBQ2 = -(VBE2 - Ix*(RB12+RB1) - IBQ1*RB1)/(RB2 + (B2+1)*RE2);
 
-<<<<<<< HEAD
-        //IBQ2 = (VCC - IBQ1*(RB1 + RL + RF + (B1 +1)*(RC1 + RE1)) - ((RL + RF + (B1 + 1)*RE1)/RB12)*IBQ1*(RC1 + RB1) - VBE1*(RC1+RB1)/RB12 - VBE1)/RC1 
-=======
         //IBQ2 = (VCC - IBQ1*(RB1 + RL + RF + (B1 +1)*(RC1 + RE1)) - ((RL + RF + (B1 + 1)*RE1)/RB12)*IBQ1*(RC1 + RB1) - VBE1*(RC1+RB1)/RB12 - VBE1)/RC1
->>>>>>> e007c453
 
         var ICQ1 = B1*IBQ1;
         var gm1 = ICQ1/0.025;
@@ -457,11 +304,7 @@
         value_biasing.innerHTML += " <b>VE2</b> = " + VE2.toFixed(2) + " V :::";
         value_biasing.innerHTML += " <b>r&pi;1</b> = " + rpi1.toFixed(0) + " &Omega; :::";
         value_biasing.innerHTML += " <b>r&pi;2</b> = " + rpi2.toFixed(0) + " &Omega;";
-<<<<<<< HEAD
-        
-=======
-
->>>>>>> e007c453
+
         // evaluate maximum and minimum resonance frequencies and filter Q values
         var RG2 = RW;
         rpi1 = rpi1 + (B1+1)*RE1;
@@ -515,17 +358,10 @@
         document.frm.L.value   = 500;
         document.frm.B1.value  = 220;
         document.frm.B2.value  = 220;
-<<<<<<< HEAD
-        
+
         applyValues();
     }
-    
-=======
-
-        applyValues();
-    }
-
->>>>>>> e007c453
+
     // creates a sweep plot with max and mid values
     // prints amplitude data to console for testing
     // against model validity. Use "store as global variable"
@@ -533,31 +369,16 @@
     function sweepValues() {
         for (p = 0; p <= 10; p+=2) {
             range_RM.noUiSlider.set(p);
-<<<<<<< HEAD
-            doCalc();
-            console.log(data);
-=======
->>>>>>> e007c453
             addSeries();
         }
     }
 
     // function calculates the frequency response for the given component values
     function doCalc() {
-<<<<<<< HEAD
-        var row = [];
-        data = [];
-=======
->>>>>>> e007c453
 
         // treble pot rotation 0 - 10 from the slider component
         var RotMid = getRotationForPotType(range_RM.noUiSlider.get(), document.frm.RM_pot.value);
 
-<<<<<<< HEAD
-        var RG2 = 1+Math.round( RW*(1.0*RotMid/10.0) );
-        var RG1 = Math.round( RW*(1.0 - 1.0*RotMid/10.0) );
-
-=======
         // Calculated part values
         var RG2 = 1+Math.round( RW*(1.0*RotMid/10.0) );
         var RG1 = Math.round( RW*(1.0 - 1.0*RotMid/10.0) );
@@ -565,7 +386,6 @@
 
         // Transfer function denominator coefficients
 
->>>>>>> e007c453
 var DEN_ZRe = C*C2*C3*CB1*CI*L*RB12*RC1*RG1*RG2*RI*RQ*rpi1*rpi2
  + C*C2*C3*CB1*CI*L*RB1*RB12*RG1*RG2*RI*RQ*rpi1*rpi2
  + C*C2*C3*CB1*CI*L*RB12*RB2*RC1*RG2*RI*RQ*rpi1*rpi2
@@ -4447,10 +4267,7 @@
  + B1*RB12*RB2*RC1*RQ + RB12*RB2*RC1*RQ + RB1*RB12*RC1*RQ + RB1*RB12*RB2*RQ;
 
 
-<<<<<<< HEAD
-=======
         // Transfer function numerator coefficients
->>>>>>> e007c453
 
 var NOM_ZRe = (- B1*C*C2*C3*CB1*CI*L*RB1*RB12*RC1*RF*RG1*RG2*RQ*rpi2)
  - B1*C*C2*C3*CB1*CI*L*RB1*RB12*RC1*RE2*RG1*RG2*RQ*rpi2
@@ -4904,11 +4721,7 @@
 
             var DENOMINATOR = ( (XDEN_ZRe + XDEN_XRe + XDEN_BRe + XDEN_DRe)*(XDEN_ZRe + XDEN_XRe + XDEN_BRe + XDEN_DRe) + (XDEN_YIm + XDEN_AIm + XDEN_CIm)*(XDEN_YIm + XDEN_AIm + XDEN_CIm) );
 
-<<<<<<< HEAD
-            var XNOM_I_ZRe = -w*w*w*w*w*w*NOM_ZRe; 
-=======
             var XNOM_I_ZRe = -w*w*w*w*w*w*NOM_ZRe;
->>>>>>> e007c453
             var XNOM_I_YIm =  w*w*w*w*w*NOM_YIm;
             var XNOM_I_XRe =  w*w*w*w*NOM_XRe;
             var XNOM_I_AIm = -w*w*w*NOM_AIm;
@@ -4920,39 +4733,13 @@
             var NUMERATOR_Im = (XDEN_ZRe + XDEN_XRe + XDEN_BRe + XDEN_DRe)*(XNOM_I_YIm + XNOM_I_AIm + XNOM_I_CIm) - (XNOM_I_ZRe + XNOM_I_XRe + XNOM_I_BRe + XNOM_I_DRe)*(XDEN_YIm + XDEN_AIm + XDEN_CIm);
 
             var voltage = Math.sqrt(NUMERATOR_Re*NUMERATOR_Re + NUMERATOR_Im*NUMERATOR_Im)/DENOMINATOR;
-<<<<<<< HEAD
-            var AvdB = 20*Math.log(voltage)/Math.log(10);
-
-            row = [];
-            row.push(X[j]);
-            // add possible snapshot data from storage
-            for (k = 1; k < series; k++) {
-                var dataValue = storeData[j][k];
-                if (maxValue < dataValue) {
-                    maxValue = dataValue;
-                }
-                row.push(dataValue);
-            }
-=======
             var AvdB    = 20*Math.log(voltage)/Math.log(10);
             var phase   = Math.atan2(NUMERATOR_Im, NUMERATOR_Re) * 180 / Math.PI;
 
->>>>>>> e007c453
             // follow the maximum amplitude for graphing purposes
             if (maxValue < AvdB) {
                 maxValue = AvdB;
             }
-<<<<<<< HEAD
-            row.push( AvdB );
-            data.push(row);
-        }
-
-        if (!g) {
-            g = createDyGraph(data, "Wah", 20);
-        } else {
-            var yMax = maxValue + (5-maxValue%5) + 1;
-            g.updateOptions({file: data, labels: labelArray, colors: colorArray, axes: { y: {valueRange: [-30, yMax]}}});
-=======
 
             graph1.data[j][graph1.series] = AvdB;
             graph2.data[j][graph2.series] = phase;
@@ -4962,7 +4749,6 @@
         if (currentGraph === graph1) {
             var yMax = maxValue + (5-maxValue%5) + 1;
             currentGraph.graph.updateOptions({axes: { y: {valueRange: [-30, yMax]}}});
->>>>>>> e007c453
         }
     }
 </SCRIPT>
