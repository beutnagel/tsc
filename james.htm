<!DOCTYPE html>
<HTML>
<HEAD>
<TITLE>TSC in the web</TITLE>
<LINK href="nouislider.css" rel="stylesheet"/>
<SCRIPT type="text/javascript" src="nouislider.min.js"></SCRIPT>
<LINK href="dygraph.css" rel="stylesheet"/>
<LINK href="tsc.css" rel="stylesheet"/>
<LINK href="https://fonts.googleapis.com/css?family=Barlow+Condensed|Raleway|Material+Icons" rel="stylesheet">
<SCRIPT type="text/javascript" src="dygraph.min.js"></SCRIPT>
<SCRIPT type="text/javascript" src="tsc_common.js"></SCRIPT>

<STYLE>
#range_RB,
#range_RT {
    width: 300px;
    margin: 0 auto 0px;
    display: inline-block;
}
#value_RB,
#value_RT {
    width: 70px;
    display: inline-block;
    text-align: center;
    margin: 0;
}
#label_RB,
#label_RT {
    width: 150px;
    display: inline-block;
    text-align: center;
    margin: 0;
}
</STYLE>

</HEAD>
<BODY>
<FORM name="frm">
  <TABLE align="center">
    <TR>
      <TD colspan="3" align="left" class="navbar">
        <DIV id="linkDiv" style="float: left;" class="navbar-stack"></DIV>
        <DIV id="infoDiv" style="float: right;" class="navbar-info"><a href="info.htm" class="navbar-menu-item">INFO</a></DIV>
      </TD>
    </TR>
    <TR>
      <TD align="center" valign="top" width="400" class="tonestack-image">
        <IMG src="james2_pic.png"></IMG>
      </TD>
      <TD align="right" valign="top" width="180" class="tonestack-values">
        <table class="tonestack-values-table">
<<<<<<< HEAD
                <thead>
                    <tr>
                        <th class="tonestack-value-th-part">Part</th>
                        <th class="tonestack-value-th-value">Value</th>
                        <th class="tonestack-value-th-unit"></th>
                    </tr>
                </thead>
                <tbody>
                    <tr>
                        <td class="tonestack-value-label">RIN</td>
                        <td class="tonestack-value-value"><INPUT type="text" name="RIN" id="id_RIN" size="7" readonly="readonly" style="text-align: right" class="tonestack-value-input"></td>
                        <td class="tonestack-value-unit">&Omega;</td>
                    </tr>
                    <tr>
                        <td class="tonestack-value-label">R1</td>
                        <td class="tonestack-value-value"><INPUT type="text" name="R1" id="id_R1" size="7" readonly="readonly" style="text-align: right" class="tonestack-value-input"></td>
                        <td class="tonestack-value-unit">&Omega;</td>
                    </tr>
                    <tr>
                        <td class="tonestack-value-label">RB</td>
                        <td class="tonestack-value-value"><INPUT type="text" name="RB" id="id_RB" size="7" readonly="readonly" style="text-align: right" class="tonestack-value-input"></td>
                        <td class="tonestack-value-unit">&Omega;</td>
                    </tr>
                    <tr>
                        <td class="tonestack-value-label">R3</td>
                        <td class="tonestack-value-value"><INPUT type="text" name="R3" id="id_R3" size="7" readonly="readonly" style="text-align: right" class="tonestack-value-input"></td>
                        <td class="tonestack-value-unit">&Omega;</td>
                    </tr>
                    <tr>
                        <td class="tonestack-value-label">R4</td>
                        <td class="tonestack-value-value"><INPUT type="text" name="R4" id="id_R4" size="7" readonly="readonly" style="text-align: right" class="tonestack-value-input"></td>
                        <td class="tonestack-value-unit">&Omega;</td>
                    </tr>
                    <tr>
                        <td class="tonestack-value-label">RL</td>
                        <td class="tonestack-value-value"><INPUT type="text" name="RL" id="id_RL" size="7" readonly="readonly" style="text-align: right" class="tonestack-value-input"></td>
                        <td class="tonestack-value-unit">&Omega;</td>
                    </tr>
                    <tr>
                        <td class="tonestack-value-label">RT</td>
                        <td class="tonestack-value-value"><INPUT type="text" name="RT" id="id_RT" size="7" readonly="readonly" style="text-align: right" class="tonestack-value-input"></td>
                        <td class="tonestack-value-unit">&Omega;</td>
                    </tr>
                    <tr>
                        <td class="tonestack-value-label">C1</td>
                        <td class="tonestack-value-value"><INPUT type="text" name="C1" id="id_C1" size="7" readonly="readonly" style="text-align: right" class="tonestack-value-input"></td>
                        <td class="tonestack-value-unit">pF</td>
                    </tr>
                    <tr>
                        <td class="tonestack-value-label">C2</td>
                        <td class="tonestack-value-value"><INPUT type="text" name="C2" id="id_C2" size="7" readonly="readonly" style="text-align: right" class="tonestack-value-input"></td>
                        <td class="tonestack-value-unit">pF</td>
                    </tr>
                    <tr>
                        <td class="tonestack-value-label">C3</td>
                        <td class="tonestack-value-value"><INPUT type="text" name="C3" id="id_C3" size="7" readonly="readonly" style="text-align: right" class="tonestack-value-input"></td>
                        <td class="tonestack-value-unit">pF</td>
                    </tr>
                    <tr>
                        <td class="tonestack-value-label">C4</td>
                        <td class="tonestack-value-value"><INPUT type="text" name="C4" id="id_C4" size="7" readonly="readonly" style="text-align: right" class="tonestack-value-input"></td>
                        <td class="tonestack-value-unit">pF</td>
                    </tr>
                </tbody>
        </table>
        <CENTER>
        <INPUT type="button" name="edit" value="Edit" title="Edit values" id="id_edit" onclick="editValues();" class="tonestack-values-button">
        <INPUT type="button" name="apply" value="Apply" title="Apply values" id="id_apply" onclick="applyValues();" class="tonestack-values-button">
        <INPUT type="button" name="defaults" value="Default" title="Set default values" id="id_defaults" onclick="setDefaultValues();" class="tonestack-values-button">
        </CENTER>
      </TD>  
      <TD rowspan="2" align="center" valign="top" width="700" class="tonestack-graph">
        <div id="buttonContainer">
            <INPUT type="button" name="Clear" value="Clear snapshots" id="id_clear" onclick="clearSnapshots();" class="tonestack-values-button" style="float: right;"> &nbsp;
            <INPUT type="button" name="Snapshot" value="Take snapshot" id="id_snapshot" onclick="addSeries();" class="tonestack-values-button" style="float: right;"> &nbsp;
            <INPUT type="button" name="Sweep" value="Sweep" id="id_sweep" onclick="sweepValues();" class="tonestack-values-button" style="float: right;">
        </div>
        <div id="graphContainer" class="tonestack-graph-container">
            <DIV id="graph" style="height: 480px; width: 640px;"></DIV>
            <DIV id="legendDiv" class="tonestack-graph-value"></DIV>
=======
          <thead>
            <tr>
              <th class="tonestack-value-th-part">Part</th>
              <th class="tonestack-value-th-value">Value</th>
              <th class="tonestack-value-th-unit"></th>
            </tr>
          </thead>
          <tbody>
            <tr>
              <td class="tonestack-value-label">RIN</td>
              <td class="tonestack-value-value"><INPUT type="text" name="RIN" id="id_RIN" size="7" readonly="readonly" style="text-align: right" class="tonestack-value-input"></td>
              <td class="tonestack-value-unit">&Omega;</td>
            </tr>
            <tr>
              <td class="tonestack-value-label">R1</td>
              <td class="tonestack-value-value"><INPUT type="text" name="R1" id="id_R1" size="7" readonly="readonly" style="text-align: right" class="tonestack-value-input"></td>
              <td class="tonestack-value-unit">&Omega;</td>
            </tr>
            <tr>
              <td class="tonestack-value-label">RB</td>
              <td class="tonestack-value-value"><INPUT type="text" name="RB" id="id_RB" size="7" readonly="readonly" style="text-align: right" class="tonestack-value-input"></td>
              <td class="tonestack-value-unit">&Omega;</td>
            </tr>
            <tr>
              <td class="tonestack-value-label">R3</td>
              <td class="tonestack-value-value"><INPUT type="text" name="R3" id="id_R3" size="7" readonly="readonly" style="text-align: right" class="tonestack-value-input"></td>
              <td class="tonestack-value-unit">&Omega;</td>
            </tr>
            <tr>
              <td class="tonestack-value-label">R4</td>
              <td class="tonestack-value-value"><INPUT type="text" name="R4" id="id_R4" size="7" readonly="readonly" style="text-align: right" class="tonestack-value-input"></td>
              <td class="tonestack-value-unit">&Omega;</td>
            </tr>
            <tr>
              <td class="tonestack-value-label">RL</td>
              <td class="tonestack-value-value"><INPUT type="text" name="RL" id="id_RL" size="7" readonly="readonly" style="text-align: right" class="tonestack-value-input"></td>
              <td class="tonestack-value-unit">&Omega;</td>
            </tr>
            <tr>
              <td class="tonestack-value-label">RT</td>
              <td class="tonestack-value-value"><INPUT type="text" name="RT" id="id_RT" size="7" readonly="readonly" style="text-align: right" class="tonestack-value-input"></td>
              <td class="tonestack-value-unit">&Omega;</td>
            </tr>
            <tr>
              <td class="tonestack-value-label">C1</td>
              <td class="tonestack-value-value"><INPUT type="text" name="C1" id="id_C1" size="7" readonly="readonly" style="text-align: right" class="tonestack-value-input"></td>
              <td class="tonestack-value-unit">pF</td>
            </tr>
            <tr>
              <td class="tonestack-value-label">C2</td>
              <td class="tonestack-value-value"><INPUT type="text" name="C2" id="id_C2" size="7" readonly="readonly" style="text-align: right" class="tonestack-value-input"></td>
              <td class="tonestack-value-unit">pF</td>
            </tr>
            <tr>
              <td class="tonestack-value-label">C3</td>
              <td class="tonestack-value-value"><INPUT type="text" name="C3" id="id_C3" size="7" readonly="readonly" style="text-align: right" class="tonestack-value-input"></td>
              <td class="tonestack-value-unit">pF</td>
            </tr>
            <tr>
              <td class="tonestack-value-label">C4</td>
              <td class="tonestack-value-value"><INPUT type="text" name="C4" id="id_C4" size="7" readonly="readonly" style="text-align: right" class="tonestack-value-input"></td>
              <td class="tonestack-value-unit">pF</td>
            </tr>
          </tbody>
        </table>
        <CENTER>
          <INPUT type="button" name="edit" value="Edit" title="Edit values" id="id_edit" onclick="editValues();" class="tonestack-values-button">
          <INPUT type="button" name="apply" value="Apply" title="Apply values" id="id_apply" onclick="applyValues();" class="tonestack-values-button">
          <INPUT type="button" name="defaults" value="Default" title="Set default values" id="id_defaults" onclick="setDefaultValues();" class="tonestack-values-button">
        </CENTER>
      </TD>
      <TD rowspan="2" align="center" valign="top" width="700" class="tonestack-graph">
        <div id="buttonContainer">
          <INPUT type="button" name="Clear" value="Clear snapshots" id="id_clear" onclick="clearSnapshots();" class="tonestack-values-button" style="float: right;"> &nbsp;
          <INPUT type="button" name="Snapshot" value="Take snapshot" id="id_snapshot" onclick="addSeries();" class="tonestack-values-button" style="float: right;"> &nbsp;
          <INPUT type="button" name="Sweep" value="Sweep" id="id_sweep" onclick="sweepValues();" class="tonestack-values-button" style="float: right;">
        </div>
        <div id="graphContainer" class="tonestack-graph-container">
          <DIV id="graph" style="height: 480px; width: 640px;"></DIV>
          <DIV id="legendDiv" class="tonestack-graph-value"></DIV>
>>>>>>> e007c453
        </div>
      </TD>
    </TR>
    <TR>
      <TD colspan="2" class="tonestack-sliders">
        <BR>
        <SPAN id="label_RB" class="tonestack-slider-label">RB <select id="id_RB_pot" name="RB_pot" class="tonestack-select-pot" onchange="doCalc()">
<<<<<<< HEAD
                                                              <option value="Linear">Linear</option>
                                                              <option value="LogA">LogA</option>
                                                              <option value="LogB" selected="selected">LogB</option></select> 
=======
          <option value="Linear">Linear</option>
          <option value="LogA">LogA</option>
          <option value="LogB" selected="selected">LogB</option></select>
>>>>>>> e007c453
        </SPAN>
        <DIV id="range_RB" class="tonestack-slider-input"></DIV>
        <SPAN id="value_RB" class="tonestack-slider-value"></SPAN><BR><BR><BR><BR>
        <SPAN id="label_RT" class="tonestack-slider-label">RT <select id="id_RT_pot" name="RT_pot" class="tonestack-select-pot" onchange="doCalc()">
<<<<<<< HEAD
                                                              <option value="Linear">Linear</option>
                                                              <option value="LogA">LogA</option>
                                                              <option value="LogB" selected="selected">LogB</option></select> 
=======
          <option value="Linear">Linear</option>
          <option value="LogA">LogA</option>
          <option value="LogB" selected="selected">LogB</option></select>
>>>>>>> e007c453
        </SPAN>
        <DIV id="range_RT" class="tonestack-slider-input"></DIV>
        <SPAN id="value_RT" class="tonestack-slider-value"></SPAN><BR><BR><BR><BR>
      </TD>
    </TR>
  </TABLE>

<SCRIPT>
<<<<<<< HEAD
    // create links to all the tone stack pages to the top of the page 
=======
    // create links to all the tone stack pages to the top of the page
>>>>>>> e007c453
    createLinks("linkDiv", "James", "Passive / Dual Bass Capacitor");

    // component variables for calculation
    var RTreble;
    var RBass;
    var RIN;
    var RL;
    var R1;
    var R2;
    var R3;
    var CB1;
    var CB2;
    var CT1;
    var CT2;

    var data = [];

    var range_RB = document.getElementById('range_RB');
    var range_RT = document.getElementById('range_RT');

    // create sliders and save the div-element of the slider
    var range_RB = createSlider('range_RB','value_RB');
    var range_RT = createSlider('range_RT','value_RT');

    // variable g will hold the graph object for synchronized updates
    var g = null;

    // data for frequency points is created here and saved to array X
    X = createFrequencies(90,10,100000,1);

    // set the default values to the component variables and input fields
    setDefaultValues();

    // start listening the onSlide event from the slider and run the analysis function
    range_RB.noUiSlider.on('slide', doCalc);
    range_RT.noUiSlider.on('slide', doCalc);

    // this function is called when the Apply-button is clicked
    function applyValues() {
        RIN     = parseInt(document.frm.RIN.value);
        R1      = parseInt(document.frm.R1.value);
        RBass   = parseInt(document.frm.RB.value);
        R2      = parseInt(document.frm.R3.value);
        R3      = parseInt(document.frm.R4.value);
        RTreble = parseInt(document.frm.RT.value);
        RL      = parseInt(document.frm.RL.value);
        CB1     = (1e-12)*parseInt(document.frm.C1.value);
        CB2     = (1e-12)*parseInt(document.frm.C2.value);
        CT1     = (1e-12)*parseInt(document.frm.C3.value);
        CT2     = (1e-12)*parseInt(document.frm.C4.value);

        // set the input fields to readonly mode with gray background
        var inputElements = document.forms["frm"].getElementsByTagName('input');
        for (var i in inputElements) {
            if (inputElements[i].type == "text") {
                inputElements[i].setAttribute('readonly', 'readonly');
                inputElements[i].style.backgroundColor = "#EBEBE4";
            }
        }
        doCalc();
    }


    // this function is called when the Edit-button is clicked
    function editValues() {
        var inputElements = document.forms["frm"].getElementsByTagName('input');
        for (var i in inputElements) {
            if (inputElements[i].type == "text") {
                inputElements[i].removeAttribute('readonly');
                inputElements[i].style.backgroundColor = "#FFFFFF";
            }
        }
    }


    // This function is called when the Set default values -button is clicked.
    // It sets the hard-coded values to the input fields and applies the values.
    function setDefaultValues() {
        document.frm.RIN.value = 38000;
        document.frm.R1.value  = 100000;
        document.frm.RB.value  = 1000000;
        document.frm.R3.value  = 10000;
        document.frm.R4.value  = 180000;
        document.frm.RT.value  = 470000;
        document.frm.RL.value  = 1000000;
        document.frm.C1.value  = 470;
        document.frm.C2.value  = 4700;
        document.frm.C3.value  = 330;
        document.frm.C4.value  = 3300;
<<<<<<< HEAD
        
        applyValues();
    }
    
    
=======

        applyValues();
    }


>>>>>>> e007c453
    // This function creates the sweep for extreme values
    // and produces data for testing the accuracy of the model
    function sweepValues() {
        for (p = 0; p <= 10; p += 5) {
            range_RB.noUiSlider.set(p);
            for (q = 0; q <=10; q += 5) {
                range_RT.noUiSlider.set(q);
                doCalc();
                console.log(data);
                addSeries();
            }
        }
    }


    // This function is called with every change of the slider.
    // It does the hard math and evaluates the filter transfer function
    // for the given frequency range and updates values to the graph.
    function doCalc() {
        var row = [];
        data = [];

        // pot rotation 0 - 10 from the slider component
        var RotTreble = getRotationForPotType(range_RT.noUiSlider.get(), document.frm.RT_pot.value);
        var RotBass   = getRotationForPotType(range_RB.noUiSlider.get(), document.frm.RB_pot.value);

        var RB2  = Math.round( RBass*(1.0*RotBass/10.0) );
        var RB1  = Math.round( RBass*(1.0 - 1.0*RotBass/10.0) );
        var RT2  = Math.round( RTreble*(1.0*RotTreble/10.0) );
        var RT1  = Math.round( RTreble*(1.0 - 1.0*RotTreble/10.0) );


var DEN_XRe = CB1*CB2*CT1*CT2*RB1*RB2*RIN*RL*RT1*RT2
 + CB1*CB2*CT1*CT2*R2*RB1*RB2*RL*RT1*RT2
 + CB1*CB2*CT1*CT2*R1*RB1*RB2*RL*RT1*RT2
 + CB1*CB2*CT1*CT2*R3*RB1*RB2*RIN*RT1*RT2
 + CB1*CB2*CT1*CT2*R2*RB1*RB2*RIN*RT1*RT2
 + CB1*CB2*CT1*CT2*R2*R3*RB1*RB2*RT1*RT2
 + CB1*CB2*CT1*CT2*R1*R3*RB1*RB2*RT1*RT2
 + CB1*CB2*CT1*CT2*R1*R2*RB1*RB2*RT1*RT2
 + CB1*CB2*CT1*CT2*R3*RB1*RB2*RIN*RL*RT2
 + CB1*CB2*CT1*CT2*R1*RB1*RB2*RIN*RL*RT2 + CB1*CB2*CT1*CT2*R2*R3*RB1*RB2*RL*RT2
 + CB1*CB2*CT1*CT2*R1*R3*RB1*RB2*RL*RT2 + CB1*CB2*CT1*CT2*R1*R2*RB1*RB2*RL*RT2
 + CB1*CB2*CT1*CT2*R2*R3*RB1*RB2*RIN*RT2
 + CB1*CB2*CT1*CT2*R1*R3*RB1*RB2*RIN*RT2
 + CB1*CB2*CT1*CT2*R1*R2*RB1*RB2*RIN*RT2
 + CB1*CB2*CT1*CT2*R3*RB1*RB2*RIN*RL*RT1
 + CB1*CB2*CT1*CT2*R2*RB1*RB2*RIN*RL*RT1 + CB1*CB2*CT1*CT2*R2*R3*RB1*RB2*RL*RT1
 + CB1*CB2*CT1*CT2*R1*R3*RB1*RB2*RL*RT1 + CB1*CB2*CT1*CT2*R1*R2*RB1*RB2*RL*RT1
 + CB1*CB2*CT1*CT2*R2*R3*RB1*RB2*RIN*RL + CB1*CB2*CT1*CT2*R1*R3*RB1*RB2*RIN*RL
 + CB1*CB2*CT1*CT2*R1*R2*RB1*RB2*RIN*RL;

var DEN_AIm = CB2*CT1*CT2*RB2*RIN*RL*RT1*RT2 + CB1*CT1*CT2*RB1*RIN*RL*RT1*RT2
 + CB2*CT1*CT2*RB1*RB2*RL*RT1*RT2 + CB1*CT1*CT2*RB1*RB2*RL*RT1*RT2
 + CB2*CT1*CT2*R2*RB2*RL*RT1*RT2 + CB2*CT1*CT2*R1*RB2*RL*RT1*RT2
 + CB1*CT1*CT2*R2*RB1*RL*RT1*RT2 + CB1*CT1*CT2*R1*RB1*RL*RT1*RT2
 + CB1*CT1*CT2*RB1*RB2*RIN*RT1*RT2 + CB2*CT1*CT2*R3*RB2*RIN*RT1*RT2
 + CB2*CT1*CT2*R2*RB2*RIN*RT1*RT2 + CB1*CT1*CT2*R3*RB1*RIN*RT1*RT2
 + CB1*CT1*CT2*R2*RB1*RIN*RT1*RT2 + CB2*CT1*CT2*R3*RB1*RB2*RT1*RT2
 + CB1*CT1*CT2*R3*RB1*RB2*RT1*RT2 + CB2*CT1*CT2*R2*RB1*RB2*RT1*RT2
 + CB1*CT1*CT2*R1*RB1*RB2*RT1*RT2 + CB2*CT1*CT2*R2*R3*RB2*RT1*RT2
 + CB2*CT1*CT2*R1*R3*RB2*RT1*RT2 + CB2*CT1*CT2*R1*R2*RB2*RT1*RT2
 + CB1*CT1*CT2*R2*R3*RB1*RT1*RT2 + CB1*CT1*CT2*R1*R3*RB1*RT1*RT2
 + CB1*CT1*CT2*R1*R2*RB1*RT1*RT2 + CB2*CT1*CT2*RB1*RB2*RIN*RL*RT2
 + CB1*CB2*CT2*RB1*RB2*RIN*RL*RT2 + CB2*CT1*CT2*R3*RB2*RIN*RL*RT2
 + CB2*CT1*CT2*R1*RB2*RIN*RL*RT2 + CB1*CT1*CT2*R3*RB1*RIN*RL*RT2
 + CB1*CT1*CT2*R1*RB1*RIN*RL*RT2 + CB2*CT1*CT2*R3*RB1*RB2*RL*RT2
 + CB1*CT1*CT2*R3*RB1*RB2*RL*RT2 + CB2*CT1*CT2*R2*RB1*RB2*RL*RT2
 + CB1*CB2*CT2*R2*RB1*RB2*RL*RT2 + CB1*CT1*CT2*R1*RB1*RB2*RL*RT2
 + CB1*CB2*CT2*R1*RB1*RB2*RL*RT2 + CB2*CT1*CT2*R2*R3*RB2*RL*RT2
 + CB2*CT1*CT2*R1*R3*RB2*RL*RT2 + CB2*CT1*CT2*R1*R2*RB2*RL*RT2
 + CB1*CT1*CT2*R2*R3*RB1*RL*RT2 + CB1*CT1*CT2*R1*R3*RB1*RL*RT2
 + CB1*CT1*CT2*R1*R2*RB1*RL*RT2 + CB2*CT1*CT2*R3*RB1*RB2*RIN*RT2
 + CB1*CT1*CT2*R3*RB1*RB2*RIN*RT2 + CB1*CB2*CT2*R3*RB1*RB2*RIN*RT2
 + CB2*CT1*CT2*R2*RB1*RB2*RIN*RT2 + CB1*CB2*CT2*R2*RB1*RB2*RIN*RT2
 + CB1*CT1*CT2*R1*RB1*RB2*RIN*RT2 + CB2*CT1*CT2*R2*R3*RB2*RIN*RT2
 + CB2*CT1*CT2*R1*R3*RB2*RIN*RT2 + CB2*CT1*CT2*R1*R2*RB2*RIN*RT2
 + CB1*CT1*CT2*R2*R3*RB1*RIN*RT2 + CB1*CT1*CT2*R1*R3*RB1*RIN*RT2
 + CB1*CT1*CT2*R1*R2*RB1*RIN*RT2 + CB1*CB2*CT2*R2*R3*RB1*RB2*RT2
 + CB1*CB2*CT2*R1*R3*RB1*RB2*RT2 + CB1*CB2*CT2*R1*R2*RB1*RB2*RT2
 + CB1*CT1*CT2*RB1*RB2*RIN*RL*RT1 + CB1*CB2*CT1*RB1*RB2*RIN*RL*RT1
 + CB2*CT1*CT2*R3*RB2*RIN*RL*RT1 + CB2*CT1*CT2*R2*RB2*RIN*RL*RT1
 + CB1*CT1*CT2*R3*RB1*RIN*RL*RT1 + CB1*CT1*CT2*R2*RB1*RIN*RL*RT1
 + CB2*CT1*CT2*R3*RB1*RB2*RL*RT1 + CB1*CT1*CT2*R3*RB1*RB2*RL*RT1
 + CB2*CT1*CT2*R2*RB1*RB2*RL*RT1 + CB1*CB2*CT1*R2*RB1*RB2*RL*RT1
 + CB1*CT1*CT2*R1*RB1*RB2*RL*RT1 + CB1*CB2*CT1*R1*RB1*RB2*RL*RT1
 + CB2*CT1*CT2*R2*R3*RB2*RL*RT1 + CB2*CT1*CT2*R1*R3*RB2*RL*RT1
 + CB2*CT1*CT2*R1*R2*RB2*RL*RT1 + CB1*CT1*CT2*R2*R3*RB1*RL*RT1
 + CB1*CT1*CT2*R1*R3*RB1*RL*RT1 + CB1*CT1*CT2*R1*R2*RB1*RL*RT1
 + CB1*CB2*CT1*R3*RB1*RB2*RIN*RT1 + CB1*CB2*CT1*R2*RB1*RB2*RIN*RT1
 + CB1*CB2*CT1*R2*R3*RB1*RB2*RT1 + CB1*CB2*CT1*R1*R3*RB1*RB2*RT1
 + CB1*CB2*CT1*R1*R2*RB1*RB2*RT1 + CB2*CT1*CT2*R3*RB1*RB2*RIN*RL
 + CB1*CT1*CT2*R3*RB1*RB2*RIN*RL + CB1*CB2*CT2*R3*RB1*RB2*RIN*RL
 + CB1*CB2*CT1*R3*RB1*RB2*RIN*RL + CB2*CT1*CT2*R2*RB1*RB2*RIN*RL
 + CB1*CB2*CT2*R2*RB1*RB2*RIN*RL + CB1*CT1*CT2*R1*RB1*RB2*RIN*RL
 + CB1*CB2*CT1*R1*RB1*RB2*RIN*RL + CB2*CT1*CT2*R2*R3*RB2*RIN*RL
 + CB2*CT1*CT2*R1*R3*RB2*RIN*RL + CB2*CT1*CT2*R1*R2*RB2*RIN*RL
 + CB1*CT1*CT2*R2*R3*RB1*RIN*RL + CB1*CT1*CT2*R1*R3*RB1*RIN*RL
 + CB1*CT1*CT2*R1*R2*RB1*RIN*RL + CB1*CB2*CT2*R2*R3*RB1*RB2*RL
 + CB1*CB2*CT1*R2*R3*RB1*RB2*RL + CB1*CB2*CT2*R1*R3*RB1*RB2*RL
 + CB1*CB2*CT1*R1*R3*RB1*RB2*RL + CB1*CB2*CT2*R1*R2*RB1*RB2*RL
 + CB1*CB2*CT1*R1*R2*RB1*RB2*RL + CB1*CB2*CT1*R2*R3*RB1*RB2*RIN
 + CB1*CB2*CT1*R1*R3*RB1*RB2*RIN + CB1*CB2*CT1*R1*R2*RB1*RB2*RIN;

var DEN_BRe = CT1*CT2*RIN*RL*RT1*RT2 + CT1*CT2*RB2*RL*RT1*RT2
 + CT1*CT2*RB1*RL*RT1*RT2 + CT1*CT2*R2*RL*RT1*RT2 + CT1*CT2*R1*RL*RT1*RT2
 + CT1*CT2*RB2*RIN*RT1*RT2 + CT1*CT2*R3*RIN*RT1*RT2 + CT1*CT2*R2*RIN*RT1*RT2
 + CT1*CT2*RB1*RB2*RT1*RT2 + CT1*CT2*R3*RB2*RT1*RT2 + CT1*CT2*R1*RB2*RT1*RT2
 + CT1*CT2*R3*RB1*RT1*RT2 + CT1*CT2*R2*RB1*RT1*RT2 + CT1*CT2*R2*R3*RT1*RT2
 + CT1*CT2*R1*R3*RT1*RT2 + CT1*CT2*R1*R2*RT1*RT2 + CB2*CT2*RB2*RIN*RL*RT2
 + CT1*CT2*RB1*RIN*RL*RT2 + CB1*CT2*RB1*RIN*RL*RT2 + CT1*CT2*R3*RIN*RL*RT2
 + CT1*CT2*R1*RIN*RL*RT2 + CT1*CT2*RB1*RB2*RL*RT2 + CB2*CT2*RB1*RB2*RL*RT2
 + CB1*CT2*RB1*RB2*RL*RT2 + CT1*CT2*R3*RB2*RL*RT2 + CB2*CT2*R2*RB2*RL*RT2
 + CT1*CT2*R1*RB2*RL*RT2 + CB2*CT2*R1*RB2*RL*RT2 + CT1*CT2*R3*RB1*RL*RT2
 + CT1*CT2*R2*RB1*RL*RT2 + CB1*CT2*R2*RB1*RL*RT2 + CB1*CT2*R1*RB1*RL*RT2
 + CT1*CT2*R2*R3*RL*RT2 + CT1*CT2*R1*R3*RL*RT2 + CT1*CT2*R1*R2*RL*RT2
 + CT1*CT2*RB1*RB2*RIN*RT2 + CB1*CT2*RB1*RB2*RIN*RT2 + CT1*CT2*R3*RB2*RIN*RT2
 + CB2*CT2*R3*RB2*RIN*RT2 + CB2*CT2*R2*RB2*RIN*RT2 + CT1*CT2*R1*RB2*RIN*RT2
 + CT1*CT2*R3*RB1*RIN*RT2 + CB1*CT2*R3*RB1*RIN*RT2 + CT1*CT2*R2*RB1*RIN*RT2
 + CB1*CT2*R2*RB1*RIN*RT2 + CT1*CT2*R2*R3*RIN*RT2 + CT1*CT2*R1*R3*RIN*RT2
 + CT1*CT2*R1*R2*RIN*RT2 + CB2*CT2*R3*RB1*RB2*RT2 + CB1*CT2*R3*RB1*RB2*RT2
 + CB2*CT2*R2*RB1*RB2*RT2 + CB1*CT2*R1*RB1*RB2*RT2 + CB2*CT2*R2*R3*RB2*RT2
 + CB2*CT2*R1*R3*RB2*RT2 + CB2*CT2*R1*R2*RB2*RT2 + CB1*CT2*R2*R3*RB1*RT2
 + CB1*CT2*R1*R3*RB1*RT2 + CB1*CT2*R1*R2*RB1*RT2 + CT1*CT2*RB2*RIN*RL*RT1
 + CB2*CT1*RB2*RIN*RL*RT1 + CB1*CT1*RB1*RIN*RL*RT1 + CT1*CT2*R3*RIN*RL*RT1
 + CT1*CT2*R2*RIN*RL*RT1 + CT1*CT2*RB1*RB2*RL*RT1 + CB2*CT1*RB1*RB2*RL*RT1
 + CB1*CT1*RB1*RB2*RL*RT1 + CT1*CT2*R3*RB2*RL*RT1 + CB2*CT1*R2*RB2*RL*RT1
 + CT1*CT2*R1*RB2*RL*RT1 + CB2*CT1*R1*RB2*RL*RT1 + CT1*CT2*R3*RB1*RL*RT1
 + CT1*CT2*R2*RB1*RL*RT1 + CB1*CT1*R2*RB1*RL*RT1 + CB1*CT1*R1*RB1*RL*RT1
 + CT1*CT2*R2*R3*RL*RT1 + CT1*CT2*R1*R3*RL*RT1 + CT1*CT2*R1*R2*RL*RT1
 + CB1*CT1*RB1*RB2*RIN*RT1 + CB2*CT1*R3*RB2*RIN*RT1 + CB2*CT1*R2*RB2*RIN*RT1
 + CB1*CT1*R3*RB1*RIN*RT1 + CB1*CT1*R2*RB1*RIN*RT1 + CB2*CT1*R3*RB1*RB2*RT1
 + CB1*CT1*R3*RB1*RB2*RT1 + CB2*CT1*R2*RB1*RB2*RT1 + CB1*CT1*R1*RB1*RB2*RT1
 + CB2*CT1*R2*R3*RB2*RT1 + CB2*CT1*R1*R3*RB2*RT1 + CB2*CT1*R1*R2*RB2*RT1
 + CB1*CT1*R2*R3*RB1*RT1 + CB1*CT1*R1*R3*RB1*RT1 + CB1*CT1*R1*R2*RB1*RT1
 + CT1*CT2*RB1*RB2*RIN*RL + CB1*CT2*RB1*RB2*RIN*RL + CB2*CT1*RB1*RB2*RIN*RL
 + CB1*CB2*RB1*RB2*RIN*RL + CT1*CT2*R3*RB2*RIN*RL + CB2*CT2*R3*RB2*RIN*RL
 + CB2*CT1*R3*RB2*RIN*RL + CB2*CT2*R2*RB2*RIN*RL + CT1*CT2*R1*RB2*RIN*RL
 + CB2*CT1*R1*RB2*RIN*RL + CT1*CT2*R3*RB1*RIN*RL + CB1*CT2*R3*RB1*RIN*RL
 + CB1*CT1*R3*RB1*RIN*RL + CT1*CT2*R2*RB1*RIN*RL + CB1*CT2*R2*RB1*RIN*RL
 + CB1*CT1*R1*RB1*RIN*RL + CT1*CT2*R2*R3*RIN*RL + CT1*CT2*R1*R3*RIN*RL
 + CT1*CT2*R1*R2*RIN*RL + CB2*CT2*R3*RB1*RB2*RL + CB1*CT2*R3*RB1*RB2*RL
 + CB2*CT1*R3*RB1*RB2*RL + CB1*CT1*R3*RB1*RB2*RL + CB2*CT2*R2*RB1*RB2*RL
 + CB2*CT1*R2*RB1*RB2*RL + CB1*CB2*R2*RB1*RB2*RL + CB1*CT2*R1*RB1*RB2*RL
 + CB1*CT1*R1*RB1*RB2*RL + CB1*CB2*R1*RB1*RB2*RL + CB2*CT2*R2*R3*RB2*RL
 + CB2*CT1*R2*R3*RB2*RL + CB2*CT2*R1*R3*RB2*RL + CB2*CT1*R1*R3*RB2*RL
 + CB2*CT2*R1*R2*RB2*RL + CB2*CT1*R1*R2*RB2*RL + CB1*CT2*R2*R3*RB1*RL
 + CB1*CT1*R2*R3*RB1*RL + CB1*CT2*R1*R3*RB1*RL + CB1*CT1*R1*R3*RB1*RL
 + CB1*CT2*R1*R2*RB1*RL + CB1*CT1*R1*R2*RB1*RL + CB2*CT1*R3*RB1*RB2*RIN
 + CB1*CT1*R3*RB1*RB2*RIN + CB1*CB2*R3*RB1*RB2*RIN + CB2*CT1*R2*RB1*RB2*RIN
 + CB1*CB2*R2*RB1*RB2*RIN + CB1*CT1*R1*RB1*RB2*RIN + CB2*CT1*R2*R3*RB2*RIN
 + CB2*CT1*R1*R3*RB2*RIN + CB2*CT1*R1*R2*RB2*RIN + CB1*CT1*R2*R3*RB1*RIN
 + CB1*CT1*R1*R3*RB1*RIN + CB1*CT1*R1*R2*RB1*RIN + CB1*CB2*R2*R3*RB1*RB2
 + CB1*CB2*R1*R3*RB1*RB2 + CB1*CB2*R1*R2*RB1*RB2;

var DEN_CIm = CT2*RIN*RL*RT2 + CT2*RB2*RL*RT2 + CT2*RB1*RL*RT2 + CT2*R2*RL*RT2
 + CT2*R1*RL*RT2 + CT2*RB2*RIN*RT2 + CT2*R3*RIN*RT2 + CT2*R2*RIN*RT2
 + CT2*RB1*RB2*RT2 + CT2*R3*RB2*RT2 + CT2*R1*RB2*RT2 + CT2*R3*RB1*RT2
 + CT2*R2*RB1*RT2 + CT2*R2*R3*RT2 + CT2*R1*R3*RT2 + CT2*R1*R2*RT2
 + CT1*RIN*RL*RT1 + CT1*RB2*RL*RT1 + CT1*RB1*RL*RT1 + CT1*R2*RL*RT1
 + CT1*R1*RL*RT1 + CT1*RB2*RIN*RT1 + CT1*R3*RIN*RT1 + CT1*R2*RIN*RT1
 + CT1*RB1*RB2*RT1 + CT1*R3*RB2*RT1 + CT1*R1*RB2*RT1 + CT1*R3*RB1*RT1
 + CT1*R2*RB1*RT1 + CT1*R2*R3*RT1 + CT1*R1*R3*RT1 + CT1*R1*R2*RT1
 + CT2*RB2*RIN*RL + CB2*RB2*RIN*RL + CT1*RB1*RIN*RL + CB1*RB1*RIN*RL
 + CT2*R3*RIN*RL + CT1*R3*RIN*RL + CT2*R2*RIN*RL + CT1*R1*RIN*RL
 + CT2*RB1*RB2*RL + CT1*RB1*RB2*RL + CB2*RB1*RB2*RL + CB1*RB1*RB2*RL
 + CT2*R3*RB2*RL + CT1*R3*RB2*RL + CB2*R2*RB2*RL + CT2*R1*RB2*RL
 + CT1*R1*RB2*RL + CB2*R1*RB2*RL + CT2*R3*RB1*RL + CT1*R3*RB1*RL
 + CT2*R2*RB1*RL + CT1*R2*RB1*RL + CB1*R2*RB1*RL + CB1*R1*RB1*RL + CT2*R2*R3*RL
 + CT1*R2*R3*RL + CT2*R1*R3*RL + CT1*R1*R3*RL + CT2*R1*R2*RL + CT1*R1*R2*RL
 + CT1*RB1*RB2*RIN + CB1*RB1*RB2*RIN + CT1*R3*RB2*RIN + CB2*R3*RB2*RIN
 + CB2*R2*RB2*RIN + CT1*R1*RB2*RIN + CT1*R3*RB1*RIN + CB1*R3*RB1*RIN
 + CT1*R2*RB1*RIN + CB1*R2*RB1*RIN + CT1*R2*R3*RIN + CT1*R1*R3*RIN
 + CT1*R1*R2*RIN + CB2*R3*RB1*RB2 + CB1*R3*RB1*RB2 + CB2*R2*RB1*RB2
 + CB1*R1*RB1*RB2 + CB2*R2*R3*RB2 + CB2*R1*R3*RB2 + CB2*R1*R2*RB2
 + CB1*R2*R3*RB1 + CB1*R1*R3*RB1 + CB1*R1*R2*RB1;

var DEN_DRe =  RIN*RL + RB2*RL + RB1*RL + R2*RL + R1*RL + RB2*RIN + R3*RIN + R2*RIN
 + RB1*RB2 + R3*RB2 + R1*RB2 + R3*RB1 + R2*RB1 + R2*R3 + R1*R3 + R1*R2;

// Transfer function numerator multipliers for current I5-I6

var NOM_I_XRe = CB1*CB2*CT1*CT2*R2*RB1*RB2*RL*RT1*RT2
 + CB1*CB2*CT1*CT2*R2*R3*RB1*RB2*RL*RT2 + CB1*CB2*CT1*CT2*R1*R3*RB1*RB2*RL*RT2
 + CB1*CB2*CT1*CT2*R1*R2*RB1*RB2*RL*RT2;


var NOM_I_AIm = CB1*CT1*CT2*RB1*RB2*RL*RT1*RT2 + CB2*CT1*CT2*R2*RB2*RL*RT1*RT2
 + CB1*CT1*CT2*R2*RB1*RL*RT1*RT2 + CB2*CT1*CT2*R3*RB1*RB2*RL*RT2
 + CB1*CT1*CT2*R3*RB1*RB2*RL*RT2 + CB2*CT1*CT2*R2*RB1*RB2*RL*RT2
 + CB1*CB2*CT2*R2*RB1*RB2*RL*RT2 + CB1*CT1*CT2*R1*RB1*RB2*RL*RT2
 + CB2*CT1*CT2*R2*R3*RB2*RL*RT2 + CB2*CT1*CT2*R1*R3*RB2*RL*RT2
 + CB2*CT1*CT2*R1*R2*RB2*RL*RT2 + CB1*CT1*CT2*R2*R3*RB1*RL*RT2
 + CB1*CT1*CT2*R1*R3*RB1*RL*RT2 + CB1*CT1*CT2*R1*R2*RB1*RL*RT2
 + CB1*CB2*CT1*R2*RB1*RB2*RL*RT1 + CB1*CB2*CT1*R2*R3*RB1*RB2*RL
 + CB1*CB2*CT1*R1*R3*RB1*RB2*RL + CB1*CB2*CT1*R1*R2*RB1*RB2*RL;

var NOM_I_BRe = CT1*CT2*RB2*RL*RT1*RT2 + CT1*CT2*R2*RL*RT1*RT2 + CT1*CT2*RB1*RB2*RL*RT2
 + CB1*CT2*RB1*RB2*RL*RT2 + CT1*CT2*R3*RB2*RL*RT2 + CB2*CT2*R2*RB2*RL*RT2
 + CT1*CT2*R1*RB2*RL*RT2 + CT1*CT2*R3*RB1*RL*RT2 + CT1*CT2*R2*RB1*RL*RT2
 + CB1*CT2*R2*RB1*RL*RT2 + CT1*CT2*R2*R3*RL*RT2 + CT1*CT2*R1*R3*RL*RT2
 + CT1*CT2*R1*R2*RL*RT2 + CB1*CT1*RB1*RB2*RL*RT1 + CB2*CT1*R2*RB2*RL*RT1
 + CB1*CT1*R2*RB1*RL*RT1 + CB2*CT1*R3*RB1*RB2*RL + CB1*CT1*R3*RB1*RB2*RL
 + CB2*CT1*R2*RB1*RB2*RL + CB1*CB2*R2*RB1*RB2*RL + CB1*CT1*R1*RB1*RB2*RL
 + CB2*CT1*R2*R3*RB2*RL + CB2*CT1*R1*R3*RB2*RL + CB2*CT1*R1*R2*RB2*RL
 + CB1*CT1*R2*R3*RB1*RL + CB1*CT1*R1*R3*RB1*RL + CB1*CT1*R1*R2*RB1*RL;


var NOM_I_CIm = CT2*RB2*RL*RT2 + CT2*R2*RL*RT2 + CT1*RB2*RL*RT1 + CT1*R2*RL*RT1
 + CT1*RB1*RB2*RL + CB1*RB1*RB2*RL + CT1*R3*RB2*RL + CB2*R2*RB2*RL
 + CT1*R1*RB2*RL + CT1*R3*RB1*RL + CT1*R2*RB1*RL + CB1*R2*RB1*RL + CT1*R2*R3*RL
 + CT1*R1*R3*RL + CT1*R1*R2*RL;


var NOM_I_DRe = RB2*RL + R2*RL;

        // loop through the selected frequency points and do calculation
        for (j = 0; j < X.length; j++) {
            // w = 2*pi*f
            var w = 2*Math.PI*X[j];

            var XDEN_XRe =  w*w*w*w*DEN_XRe;
            var XDEN_AIm = -w*w*w*DEN_AIm;
            var XDEN_BRe = -w*w*DEN_BRe;
            var XDEN_CIm =  w*DEN_CIm;
            var XDEN_DRe =  DEN_DRe;

            var DENOMINATOR = ( (XDEN_XRe + XDEN_BRe + XDEN_DRe)*(XDEN_XRe + XDEN_BRe + XDEN_DRe) + (XDEN_AIm + XDEN_CIm)*(XDEN_AIm + XDEN_CIm) );

            var XNOM_I_XRe =  w*w*w*w*NOM_I_XRe;
            var XNOM_I_AIm = -w*w*w*NOM_I_AIm;
            var XNOM_I_BRe = -w*w*NOM_I_BRe;
            var XNOM_I_CIm =  w*NOM_I_CIm;
            var XNOM_I_DRe =  NOM_I_DRe;

            var NUMERATOR_Re = (XNOM_I_XRe + XNOM_I_BRe + XNOM_I_DRe)*(XDEN_XRe + XDEN_BRe + XDEN_DRe) + (XNOM_I_AIm + XNOM_I_CIm)*(XDEN_AIm + XDEN_CIm);
            var NUMERATOR_Im = (XDEN_XRe + XDEN_BRe + XDEN_DRe)*(XNOM_I_AIm + XNOM_I_CIm) - (XNOM_I_XRe + XNOM_I_BRe + XNOM_I_DRe)*(XDEN_AIm + XDEN_CIm);

            var voltage = Math.sqrt(NUMERATOR_Re*NUMERATOR_Re + NUMERATOR_Im*NUMERATOR_Im)/DENOMINATOR;

            row = [];
            row.push(X[j]);
            // add possible snapshot data from storage
            for (k = 1; k < series; k++) {
                row.push(storeData[j][k]);
            }
            row.push( 20*Math.log(voltage)/Math.log(10) );
            data.push(row);
        }
        if (!g) {
            g = createDyGraph(data, "James");
        } else {
            g.updateOptions({file: data, labels: labelArray, colors: colorArray});
        }
    }
</SCRIPT>
</FORM>
</BODY>
</HTML><|MERGE_RESOLUTION|>--- conflicted
+++ resolved
@@ -49,88 +49,6 @@
       </TD>
       <TD align="right" valign="top" width="180" class="tonestack-values">
         <table class="tonestack-values-table">
-<<<<<<< HEAD
-                <thead>
-                    <tr>
-                        <th class="tonestack-value-th-part">Part</th>
-                        <th class="tonestack-value-th-value">Value</th>
-                        <th class="tonestack-value-th-unit"></th>
-                    </tr>
-                </thead>
-                <tbody>
-                    <tr>
-                        <td class="tonestack-value-label">RIN</td>
-                        <td class="tonestack-value-value"><INPUT type="text" name="RIN" id="id_RIN" size="7" readonly="readonly" style="text-align: right" class="tonestack-value-input"></td>
-                        <td class="tonestack-value-unit">&Omega;</td>
-                    </tr>
-                    <tr>
-                        <td class="tonestack-value-label">R1</td>
-                        <td class="tonestack-value-value"><INPUT type="text" name="R1" id="id_R1" size="7" readonly="readonly" style="text-align: right" class="tonestack-value-input"></td>
-                        <td class="tonestack-value-unit">&Omega;</td>
-                    </tr>
-                    <tr>
-                        <td class="tonestack-value-label">RB</td>
-                        <td class="tonestack-value-value"><INPUT type="text" name="RB" id="id_RB" size="7" readonly="readonly" style="text-align: right" class="tonestack-value-input"></td>
-                        <td class="tonestack-value-unit">&Omega;</td>
-                    </tr>
-                    <tr>
-                        <td class="tonestack-value-label">R3</td>
-                        <td class="tonestack-value-value"><INPUT type="text" name="R3" id="id_R3" size="7" readonly="readonly" style="text-align: right" class="tonestack-value-input"></td>
-                        <td class="tonestack-value-unit">&Omega;</td>
-                    </tr>
-                    <tr>
-                        <td class="tonestack-value-label">R4</td>
-                        <td class="tonestack-value-value"><INPUT type="text" name="R4" id="id_R4" size="7" readonly="readonly" style="text-align: right" class="tonestack-value-input"></td>
-                        <td class="tonestack-value-unit">&Omega;</td>
-                    </tr>
-                    <tr>
-                        <td class="tonestack-value-label">RL</td>
-                        <td class="tonestack-value-value"><INPUT type="text" name="RL" id="id_RL" size="7" readonly="readonly" style="text-align: right" class="tonestack-value-input"></td>
-                        <td class="tonestack-value-unit">&Omega;</td>
-                    </tr>
-                    <tr>
-                        <td class="tonestack-value-label">RT</td>
-                        <td class="tonestack-value-value"><INPUT type="text" name="RT" id="id_RT" size="7" readonly="readonly" style="text-align: right" class="tonestack-value-input"></td>
-                        <td class="tonestack-value-unit">&Omega;</td>
-                    </tr>
-                    <tr>
-                        <td class="tonestack-value-label">C1</td>
-                        <td class="tonestack-value-value"><INPUT type="text" name="C1" id="id_C1" size="7" readonly="readonly" style="text-align: right" class="tonestack-value-input"></td>
-                        <td class="tonestack-value-unit">pF</td>
-                    </tr>
-                    <tr>
-                        <td class="tonestack-value-label">C2</td>
-                        <td class="tonestack-value-value"><INPUT type="text" name="C2" id="id_C2" size="7" readonly="readonly" style="text-align: right" class="tonestack-value-input"></td>
-                        <td class="tonestack-value-unit">pF</td>
-                    </tr>
-                    <tr>
-                        <td class="tonestack-value-label">C3</td>
-                        <td class="tonestack-value-value"><INPUT type="text" name="C3" id="id_C3" size="7" readonly="readonly" style="text-align: right" class="tonestack-value-input"></td>
-                        <td class="tonestack-value-unit">pF</td>
-                    </tr>
-                    <tr>
-                        <td class="tonestack-value-label">C4</td>
-                        <td class="tonestack-value-value"><INPUT type="text" name="C4" id="id_C4" size="7" readonly="readonly" style="text-align: right" class="tonestack-value-input"></td>
-                        <td class="tonestack-value-unit">pF</td>
-                    </tr>
-                </tbody>
-        </table>
-        <CENTER>
-        <INPUT type="button" name="edit" value="Edit" title="Edit values" id="id_edit" onclick="editValues();" class="tonestack-values-button">
-        <INPUT type="button" name="apply" value="Apply" title="Apply values" id="id_apply" onclick="applyValues();" class="tonestack-values-button">
-        <INPUT type="button" name="defaults" value="Default" title="Set default values" id="id_defaults" onclick="setDefaultValues();" class="tonestack-values-button">
-        </CENTER>
-      </TD>  
-      <TD rowspan="2" align="center" valign="top" width="700" class="tonestack-graph">
-        <div id="buttonContainer">
-            <INPUT type="button" name="Clear" value="Clear snapshots" id="id_clear" onclick="clearSnapshots();" class="tonestack-values-button" style="float: right;"> &nbsp;
-            <INPUT type="button" name="Snapshot" value="Take snapshot" id="id_snapshot" onclick="addSeries();" class="tonestack-values-button" style="float: right;"> &nbsp;
-            <INPUT type="button" name="Sweep" value="Sweep" id="id_sweep" onclick="sweepValues();" class="tonestack-values-button" style="float: right;">
-        </div>
-        <div id="graphContainer" class="tonestack-graph-container">
-            <DIV id="graph" style="height: 480px; width: 640px;"></DIV>
-            <DIV id="legendDiv" class="tonestack-graph-value"></DIV>
-=======
           <thead>
             <tr>
               <th class="tonestack-value-th-part">Part</th>
@@ -211,7 +129,6 @@
         <div id="graphContainer" class="tonestack-graph-container">
           <DIV id="graph" style="height: 480px; width: 640px;"></DIV>
           <DIV id="legendDiv" class="tonestack-graph-value"></DIV>
->>>>>>> e007c453
         </div>
       </TD>
     </TR>
@@ -219,28 +136,16 @@
       <TD colspan="2" class="tonestack-sliders">
         <BR>
         <SPAN id="label_RB" class="tonestack-slider-label">RB <select id="id_RB_pot" name="RB_pot" class="tonestack-select-pot" onchange="doCalc()">
-<<<<<<< HEAD
-                                                              <option value="Linear">Linear</option>
-                                                              <option value="LogA">LogA</option>
-                                                              <option value="LogB" selected="selected">LogB</option></select> 
-=======
           <option value="Linear">Linear</option>
           <option value="LogA">LogA</option>
           <option value="LogB" selected="selected">LogB</option></select>
->>>>>>> e007c453
         </SPAN>
         <DIV id="range_RB" class="tonestack-slider-input"></DIV>
         <SPAN id="value_RB" class="tonestack-slider-value"></SPAN><BR><BR><BR><BR>
         <SPAN id="label_RT" class="tonestack-slider-label">RT <select id="id_RT_pot" name="RT_pot" class="tonestack-select-pot" onchange="doCalc()">
-<<<<<<< HEAD
-                                                              <option value="Linear">Linear</option>
-                                                              <option value="LogA">LogA</option>
-                                                              <option value="LogB" selected="selected">LogB</option></select> 
-=======
           <option value="Linear">Linear</option>
           <option value="LogA">LogA</option>
           <option value="LogB" selected="selected">LogB</option></select>
->>>>>>> e007c453
         </SPAN>
         <DIV id="range_RT" class="tonestack-slider-input"></DIV>
         <SPAN id="value_RT" class="tonestack-slider-value"></SPAN><BR><BR><BR><BR>
@@ -249,11 +154,7 @@
   </TABLE>
 
 <SCRIPT>
-<<<<<<< HEAD
-    // create links to all the tone stack pages to the top of the page 
-=======
     // create links to all the tone stack pages to the top of the page
->>>>>>> e007c453
     createLinks("linkDiv", "James", "Passive / Dual Bass Capacitor");
 
     // component variables for calculation
@@ -343,19 +244,11 @@
         document.frm.C2.value  = 4700;
         document.frm.C3.value  = 330;
         document.frm.C4.value  = 3300;
-<<<<<<< HEAD
-        
+
         applyValues();
     }
-    
-    
-=======
-
-        applyValues();
-    }
-
-
->>>>>>> e007c453
+
+
     // This function creates the sweep for extreme values
     // and produces data for testing the accuracy of the model
     function sweepValues() {
