--- conflicted
+++ resolved
@@ -52,95 +52,6 @@
       </TD>
       <TD align="right" valign="top" width="180" class="tonestack-values">
         <table class="tonestack-values-table">
-<<<<<<< HEAD
-                <thead>
-                    <tr>
-                        <th class="tonestack-value-th-part">Part</th>
-                        <th class="tonestack-value-th-value">Value</th>
-                        <th class="tonestack-value-th-unit"></th>
-                    </tr>
-                </thead>
-                <tbody>
-                    <tr>
-                        <td class="tonestack-value-label">RIN</td>
-                        <td class="tonestack-value-value"><INPUT type="text" name="RIN" id="id_RIN" size="7" readonly="readonly" style="text-align: right" class="tonestack-value-input"></td>
-                        <td class="tonestack-value-unit">&Omega;</td>
-                    </tr>
-                    <tr>
-                        <td class="tonestack-value-label">RT</td>
-                        <td class="tonestack-value-value"><INPUT type="text" name="RT" id="id_RT" size="7" readonly="readonly" style="text-align: right" class="tonestack-value-input"></td>
-                        <td class="tonestack-value-unit">&Omega;</td>
-                    </tr>
-                    <tr>
-                        <td class="tonestack-value-label">RB</td>
-                        <td class="tonestack-value-value"><INPUT type="text" name="RB" id="id_RB" size="7" readonly="readonly" style="text-align: right" class="tonestack-value-input"></td>
-                        <td class="tonestack-value-unit">&Omega;</td>
-                    </tr>
-                    <tr>
-                        <td class="tonestack-value-label">RM</td>
-                        <td class="tonestack-value-value"><INPUT type="text" name="RM" id="id_RM" size="7" readonly="readonly" style="text-align: right" class="tonestack-value-input"></td>
-                        <td class="tonestack-value-unit">&Omega;</td>
-                    </tr>
-                    <tr>
-                        <td class="tonestack-value-label">R1</td>
-                        <td class="tonestack-value-value"><INPUT type="text" name="R1" id="id_R1" size="7" readonly="readonly" style="text-align: right" class="tonestack-value-input"></td>
-                        <td class="tonestack-value-unit">&Omega;</td>
-                    </tr>
-                    <tr>
-                        <td class="tonestack-value-label">R2</td>
-                        <td class="tonestack-value-value"><INPUT type="text" name="R2" id="id_R2" size="7" readonly="readonly" style="text-align: right" class="tonestack-value-input"></td>
-                        <td class="tonestack-value-unit">&Omega;</td>
-                    </tr>
-                    <tr>
-                        <td class="tonestack-value-label">R3</td>
-                            <td class="tonestack-value-value"><INPUT type="text" name="R3" id="id_R3" size="7" readonly="readonly" style="text-align: right" class="tonestack-value-input"></td>
-                        <td class="tonestack-value-unit">&Omega;</td>
-                    </tr>
-                    <tr>
-                        <td class="tonestack-value-label">RL</td>
-                        <td class="tonestack-value-value"><INPUT type="text" name="RL" id="id_RL" size="7" readonly="readonly" style="text-align: right" class="tonestack-value-input"></td>
-                        <td class="tonestack-value-unit">&Omega;</td>
-                    </tr>
-                    <tr>
-                        <td class="tonestack-value-label">C1</td>
-                        <td class="tonestack-value-value"><INPUT type="text" name="C1" id="id_C1" size="7" readonly="readonly" style="text-align: right" class="tonestack-value-input"></td>
-                        <td class="tonestack-value-unit">pF</td>
-                    </tr>
-                    <tr>
-                        <td class="tonestack-value-label">C2</td>
-                        <td class="tonestack-value-value"><INPUT type="text" name="C2" id="id_C2" size="7" readonly="readonly" style="text-align: right" class="tonestack-value-input"></td>
-                        <td class="tonestack-value-unit">pF</td>
-                    </tr>
-                    <tr>
-                        <td class="tonestack-value-label">C3</td>
-                        <td class="tonestack-value-value"><INPUT type="text" name="C3" id="id_C3" size="7" readonly="readonly" style="text-align: right" class="tonestack-value-input"></td>
-                        <td class="tonestack-value-unit">pF</td>
-                    </tr>
-                    <tr>
-                        <td class="tonestack-value-label">C4</td>
-                        <td class="tonestack-value-value"><INPUT type="text" name="C4" id="id_C4" size="7" readonly="readonly" style="text-align: right" class="tonestack-value-input"></td>
-                        <td class="tonestack-value-unit">pF</td>
-                    </tr>
-                </tbody>
-
-        </table>
-        <CENTER>
-        <INPUT type="button" name="edit" value="Edit" title="Edit values" id="id_edit" onclick="editValues();" class="tonestack-values-button">
-        <INPUT type="button" name="apply" value="Apply" title="Apply values" id="id_apply" onclick="applyValues();" class="tonestack-values-button">
-        <INPUT type="button" name="defaults" value="Default" title="Set default values" id="id_defaults" onclick="setDefaultValues();" class="tonestack-values-button">
-        </CENTER>
-      </TD>  
-      <TD rowspan="2" align="center" valign="top" width="700" class="tonestack-graph">
-        <div id="buttonContainer">
-            <INPUT type="button" name="Clear" value="Clear snapshots" id="id_clear" onclick="clearSnapshots();" class="tonestack-values-button" style="float: right;"> &nbsp;
-            <INPUT type="button" name="Snapshot" value="Take snapshot" id="id_snapshot" onclick="addSeries();" class="tonestack-values-button" style="float: right;"> &nbsp;
-            <INPUT type="button" name="Sweep" value="Sweep" id="id_sweep" onclick="sweepValues();" class="tonestack-values-button" style="float: right;">
-        </div>
-        <div id="graphContainer" class="tonestack-graph-container">
-            <DIV id="graph" style="height: 480px; width: 640px;"></DIV>
-            <DIV id="legendDiv" class="tonestack-graph-value"></DIV>
-       </div>
-=======
           <thead>
             <tr>
                 <th class="tonestack-value-th-part">Part</th>
@@ -231,48 +142,29 @@
           <div id="graph2" style="height: 480px; width: 640px; display:none;"></div>
           <div id="legendDiv" class="tonestack-graph-value"></div>
         </div>
->>>>>>> e007c453
       </TD>
     </TR>
     <TR>
       <TD colspan="2" class="tonestack-sliders">
         <BR>
         <SPAN id="label_RB" class="tonestack-slider-label">RB <select id="id_RB_pot" name="RB_pot" class="tonestack-select-pot" onchange="doCalc()">
-<<<<<<< HEAD
-                                                              <option value="Linear">Linear</option>
-                                                              <option value="LogA" selected="selected">LogA</option>
-                                                              <option value="LogB">LogB</option></select> 
-=======
           <option value="Linear">Linear</option>
           <option value="LogA" selected="selected">LogA</option>
           <option value="LogB">LogB</option></select>
->>>>>>> e007c453
         </SPAN>
         <DIV id="range_RB" class="tonestack-slider-input"></DIV>
         <SPAN id="value_RB" class="tonestack-slider-value"></SPAN><BR><BR><BR><BR>
         <SPAN id="label_RM" class="tonestack-slider-label">RM <select id="id_RM_pot" name="RM_pot" class="tonestack-select-pot" onchange="doCalc()">
-<<<<<<< HEAD
-                                                              <option value="Linear">Linear</option>
-                                                              <option value="LogA" selected="selected">LogA</option>
-                                                              <option value="LogB">LogB</option></select> 
-=======
           <option value="Linear">Linear</option>
           <option value="LogA" selected="selected">LogA</option>
           <option value="LogB">LogB</option></select>
->>>>>>> e007c453
         </SPAN>
         <DIV id="range_RM" class="tonestack-slider-input"></DIV>
         <SPAN id="value_RM" class="tonestack-slider-value"></SPAN><BR><BR><BR><BR>
         <SPAN id="label_RT" class="tonestack-slider-label">RT <select id="id_RT_pot" name="RT_pot" class="tonestack-select-pot" onchange="doCalc()">
-<<<<<<< HEAD
-                                                              <option value="Linear" selected="selected">Linear</option>
-                                                              <option value="LogA">LogA</option>
-                                                              <option value="LogB">LogB</option></select> 
-=======
           <option value="Linear" selected="selected">Linear</option>
           <option value="LogA">LogA</option>
           <option value="LogB">LogB</option></select>
->>>>>>> e007c453
         </SPAN>
         <DIV id="range_RT" class="tonestack-slider-input"></DIV>
         <SPAN id="value_RT" class="tonestack-slider-value"></SPAN><BR><BR><BR><BR>
@@ -281,13 +173,8 @@
   </TABLE>
 
 <SCRIPT>
-<<<<<<< HEAD
-    // create links to all the tone stack pages to the top of the page 
-    createLinks("linkDiv","Dumble Jazz");
-=======
     // create links to all the tone stack pages to the top of the page
     createLinks("linkDiv","Dumble", "Jazz");
->>>>>>> e007c453
 
     // define component variables for calculation
     var RTreble;
@@ -303,23 +190,11 @@
     var C3;
     var C4;
 
-<<<<<<< HEAD
-    var data = [];
-
-=======
->>>>>>> e007c453
     // create sliders and save the div-element of the slider
     var range_RB = createSlider('range_RB','value_RB');
     var range_RM = createSlider('range_RM','value_RM');
     var range_RT = createSlider('range_RT','value_RT');
 
-<<<<<<< HEAD
-    // variable g will hold the graph object for synchronized updates
-    var g = null;
-
-    // data for frequency points is created here and saved to array X
-    X = createFrequencies(90,10,100000,1);
-=======
     // data for frequency points is created here and saved to array X
     var X = createFrequencies(90,10,100000,1);
 
@@ -327,7 +202,6 @@
     var graph1 = new tscGraph(X, "frequency [Hz]", "amplitude [dB]", "Dumble Jazz mode");
     var graph2 = new tscGraph(X, "frequency [Hz]", "phase", "Dumble Jazz mode", 0, "graph2");
     var currentGraph = graph1;
->>>>>>> e007c453
 
     // set the default values to the component variables and input fields
     setDefaultValues();
@@ -350,11 +224,7 @@
         C1     = (1e-12)*parseInt(document.frm.C1.value);
         C2     = (1e-12)*parseInt(document.frm.C2.value);
         C3     = (1e-12)*parseInt(document.frm.C3.value);
-<<<<<<< HEAD
-        C4     = (1e-12)*parseInt(document.frm.C4.value); 
-=======
         C4     = (1e-12)*parseInt(document.frm.C4.value);
->>>>>>> e007c453
 
         // set the input fields to readonly mode with gray background
         var inputElements = document.forms["frm"].getElementsByTagName('input');
@@ -395,19 +265,11 @@
         document.frm.C2.value  = 50000;
         document.frm.C3.value  = 330;
         document.frm.C4.value  = 5000;
-<<<<<<< HEAD
-        
+
         applyValues();
     }
-    
-    
-=======
-
-        applyValues();
-    }
-
-
->>>>>>> e007c453
+
+
     // creates a sweep plot with max and mid values
     // prints amplitude data to console for testing
     // against model validity. Use "store as global variable"
@@ -416,11 +278,6 @@
         range_RB.noUiSlider.set(5);
         range_RM.noUiSlider.set(5);
         range_RT.noUiSlider.set(5);
-<<<<<<< HEAD
-        doCalc();
-        console.log(data);
-=======
->>>>>>> e007c453
         addSeries();
         for (p = 0; p <= 10; p += 10) {
             range_RB.noUiSlider.set(p);
@@ -428,11 +285,6 @@
                 range_RM.noUiSlider.set(q);
                 for (r = 0; r <=10; r += 10) {
                     range_RT.noUiSlider.set(r);
-<<<<<<< HEAD
-                    doCalc();
-                    console.log(data);
-=======
->>>>>>> e007c453
                     addSeries();
                 }
             }
@@ -444,22 +296,13 @@
     // It does the hard math and evaluates the filter transfer function
     // for the given frequency range and updates values to the graph.
     function doCalc() {
-<<<<<<< HEAD
-        var row = [];
-        data = [];
-=======
->>>>>>> e007c453
 
         // pot rotation 0 - 10 from the slider component
         var RotTreble = getRotationForPotType(range_RT.noUiSlider.get(), document.frm.RT_pot.value);
         var RotMid    = getRotationForPotType(range_RM.noUiSlider.get(), document.frm.RM_pot.value);
         var RotBass   = getRotationForPotType(range_RB.noUiSlider.get(), document.frm.RB_pot.value);
 
-<<<<<<< HEAD
-
-=======
         // Calculated part values
->>>>>>> e007c453
         var RT2  = Math.round( RTreble*(1.0*RotTreble/10.0) );
         var RT1  = Math.round( RTreble*(1.0 - 1.0*RotTreble/10.0) );
         var RB2  = Math.round( RBass*(1.0*RotBass/10.0) );
@@ -467,11 +310,8 @@
         var RM  = Math.round( RMid*(1.0*RotMid/10.0) );
 
 
-<<<<<<< HEAD
-=======
         // Transfer function denominator coefficients
 
->>>>>>> e007c453
 var DEN_YIm = 0;
 
 var DEN_XRe = C1*C2*C3*C4*RIN*RL*RM*RT1*RT2 + C1*C2*C3*C4*RB2*RL*RM*RT1*RT2
@@ -657,10 +497,7 @@
 var DEN_DRe = RL + RB2 + R3 + R2;
 
 
-<<<<<<< HEAD
-=======
         // Transfer function numerator coefficients
->>>>>>> e007c453
 
 var NOM_YIm = 0;
 
@@ -726,31 +563,12 @@
             var NUMERATOR_Im = (XDEN_XRe + XDEN_BRe + XDEN_DRe)*(XNOM_I_YIm + XNOM_I_AIm + XNOM_I_CIm) - (XNOM_I_XRe + XNOM_I_BRe + XNOM_I_DRe)*(XDEN_YIm + XDEN_AIm + XDEN_CIm);
 
             var voltage = Math.sqrt(NUMERATOR_Re*NUMERATOR_Re + NUMERATOR_Im*NUMERATOR_Im)/DENOMINATOR;
-<<<<<<< HEAD
-
-            row = [];
-            row.push(X[j]);
-            // add possible snapshot data from storage
-            for (k = 1; k < series; k++) {
-                row.push(storeData[j][k]);
-            }
-            row.push( 20*Math.log(voltage)/Math.log(10) );
-            data.push(row);
-        }
-
-        if (!g) {
-            g = createDyGraph(data, "Dumble Jazz mode");
-        } else {
-            g.updateOptions({file: data, labels: labelArray, colors: colorArray});
-        }
-=======
             var phase   = Math.atan2(NUMERATOR_Im, NUMERATOR_Re) * 180 / Math.PI;
 
             graph1.data[j][graph1.series] = 20*Math.log(voltage)/Math.log(10);
             graph2.data[j][graph2.series] = phase;
         }
         currentGraph.update();
->>>>>>> e007c453
     }
 
 </SCRIPT>
